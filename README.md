--- conflicted
+++ resolved
@@ -2,7 +2,6 @@
 A simple Python-based test runner for shell scripts. Tests are discovered in the
 `tests/` directory by default and follow the pattern `test_*.sh`.
 
-<<<<<<< HEAD
 ## Requirements
 
 Install dependencies via pip:
@@ -11,8 +10,6 @@
 pip install -r requirements.txt
 ```
 
-=======
->>>>>>> 1ddaf8d3
 ## Usage
 
 ```bash
@@ -40,7 +37,6 @@
 
 ```bash
 python3 test_runner.py test_success.sh
-<<<<<<< HEAD
 ```
 
 ### Developer tests
@@ -50,6 +46,4 @@
 
 ```bash
 pytest pytests
-=======
->>>>>>> 1ddaf8d3
 ```